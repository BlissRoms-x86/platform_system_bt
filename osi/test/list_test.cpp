#include <gtest/gtest.h>

#include "AllocationTestHarness.h"

extern "C" {
#include "osi/include/list.h"
#include "osi/include/osi.h"
}

class ListTest : public AllocationTestHarness {};

TEST_F(ListTest, test_new_free_simple) {
  list_t *list = list_new(NULL);
  ASSERT_TRUE(list != NULL);
  list_free(list);
}

TEST_F(ListTest, test_free_null) {
  // In this test we just verify that list_free is callable with NULL.
  list_free(NULL);
}

TEST_F(ListTest, test_empty_list_is_empty) {
  list_t *list = list_new(NULL);
  EXPECT_TRUE(list_is_empty(list));
  list_free(list);
}

TEST_F(ListTest, test_empty_list_has_no_length) {
  list_t *list = list_new(NULL);
  EXPECT_EQ(list_length(list), 0U);
  list_free(list);
}

TEST_F(ListTest, test_simple_list_prepend) {
  list_t *list = list_new(NULL);
  EXPECT_TRUE(list_prepend(list, &list));
  EXPECT_FALSE(list_is_empty(list));
  EXPECT_EQ(list_length(list), 1U);
  list_free(list);
}

TEST_F(ListTest, test_simple_list_append) {
  list_t *list = list_new(NULL);
  EXPECT_TRUE(list_append(list, &list));
  EXPECT_FALSE(list_is_empty(list));
  EXPECT_EQ(list_length(list), 1U);
  list_free(list);
}

TEST_F(ListTest, test_list_remove_found) {
  list_t *list = list_new(NULL);
  list_append(list, &list);
  EXPECT_TRUE(list_remove(list, &list));
  EXPECT_TRUE(list_is_empty(list));
  EXPECT_EQ(list_length(list),  0U);
  list_free(list);
}

TEST_F(ListTest, test_list_remove_not_found) {
  int x;
  list_t *list = list_new(NULL);
  list_append(list, &list);
  EXPECT_FALSE(list_remove(list, &x));
  EXPECT_FALSE(list_is_empty(list));
  EXPECT_EQ(list_length(list), 1U);
  list_free(list);
}

TEST_F(ListTest, test_list_front) {
  int x[] = { 1, 2, 3, 4, 5 };
  list_t *list = list_new(NULL);

  for (size_t i = 0; i < ARRAY_SIZE(x); ++i)
    list_append(list, &x[i]);

  EXPECT_EQ(list_front(list), &x[0]);

  list_free(list);
}

TEST_F(ListTest, test_list_back) {
  int x[] = { 1, 2, 3, 4, 5 };
  list_t *list = list_new(NULL);

  for (size_t i = 0; i < ARRAY_SIZE(x); ++i)
    list_append(list, &x[i]);

  EXPECT_EQ(list_back(list), &x[ARRAY_SIZE(x) - 1]);

  list_free(list);
}

TEST_F(ListTest, test_list_clear) {
  int x[] = { 1, 2, 3, 4, 5 };
  list_t *list = list_new(NULL);

  for (size_t i = 0; i < ARRAY_SIZE(x); ++i)
    list_append(list, &x[i]);

  list_clear(list);
  EXPECT_TRUE(list_is_empty(list));
  EXPECT_EQ(list_length(list), 0U);

  list_free(list);
}

TEST_F(ListTest, test_list_append_multiple) {
  int x[] = { 1, 2, 3, 4, 5 };
  list_t *list = list_new(NULL);

  for (size_t i = 0; i < ARRAY_SIZE(x); ++i)
    list_append(list, &x[i]);

  int i = 0;
  for (const list_node_t *node = list_begin(list); node != list_end(list); node = list_next(node), ++i)
    EXPECT_EQ(list_node(node), &x[i]);

  list_free(list);
}

TEST_F(ListTest, test_list_prepend_multiple) {
  int x[] = { 1, 2, 3, 4, 5 };
  list_t *list = list_new(NULL);

  for (size_t i = 0; i < ARRAY_SIZE(x); ++i)
    list_prepend(list, &x[i]);

  int i = ARRAY_SIZE(x) - 1;
  for (const list_node_t *node = list_begin(list); node != list_end(list); node = list_next(node), --i)
    EXPECT_EQ(list_node(node), &x[i]);

  list_free(list);
}

TEST_F(ListTest, test_list_begin_empty_list) {
  list_t *list = list_new(NULL);
  EXPECT_EQ(list_begin(list), list_end(list));
  list_free(list);
}

TEST_F(ListTest, test_list_next) {
  list_t *list = list_new(NULL);
  list_append(list, &list);
  EXPECT_NE(list_begin(list), list_end(list));
  EXPECT_EQ(list_next(list_begin(list)), list_end(list));
  list_free(list);
}

<<<<<<< HEAD
bool iterate_increment_items(void *data) {
  int *data_cast = (int *)data;
  *data_cast += 1;
  return true;
}

TEST_F(ListTest, test_list_foreach) {
  list_t *list = list_new(NULL);
  int item1 = 1;
  int item2 = 2;
  list_append(list, &item1);
  list_append(list, &item2);

  // Increment the items using foreach.
  list_foreach(list, iterate_increment_items);

  // Check the values to be incremented.
  // Since we inserted values *1* and *2* in that order we should get *2* and
  // *3* in that order.
  const void *node1 = list_node(list_begin(list));
  EXPECT_EQ(*((int*)(node1)), 2);  /* item1 + 1 = 2 */
  const void *node2 = list_node(list_next(list_begin(list)));
  EXPECT_EQ(*((int*)(node2)), 3);  /* item2 + 1 = 3 */
  list_free(list);
}

bool iterate_increment_items_with_data(void *data, void *cb_data) {
  int *data_cast = (int *)data;
  int *cb_data_cast = (int *)cb_data;
  // Multiply them.
  *data_cast = (*data_cast) * (*cb_data_cast);
  return true;
}

TEST_F(ListTest, test_list_foreach_ext) {
  list_t *list = list_new(NULL);
  int item1 = 10;
  int item2 = 20;
  list_append(list, &item1);
  list_append(list, &item2);

  // Increment the items using foreach.
  int m_factor = 2;
  list_foreach_ext(list, iterate_increment_items_with_data, &m_factor);

  // Check that values get multiplied correctly.
  const void *node1 = list_node(list_begin(list));
  EXPECT_EQ(*((int*)(node1)), 20);  /* item1 * m_factor = 20 */
  const void *node2 = list_node(list_next(list_begin(list)));
  EXPECT_EQ(*((int*)(node2)), 40);  /* item2 * m_factor = 40 */
=======
static bool list_callback_sum(void *data, void *context) {
  assert(data);
  assert(context);
  int *sum = (int *)context;
  int *value = (int *)data;
  *sum += *value;
  return true;
}

static bool list_callback_find_int(void *data, void *context) {
  assert(data);
  assert(context);
  return (*(int *)data != *(int *)context);
}

TEST_F(ListTest, test_list_foreach_full) {
  list_t *list = list_new(NULL);

  // Fill in test data
  int x[] = { 1, 2, 3, 4, 5 };
  for (size_t i = 0; i < ARRAY_SIZE(x); ++i)
    list_append(list, &x[i]);
  EXPECT_EQ(list_length(list), 5);

  // Test complete iteration
  int sum = 0;
  bool rc = list_foreach(list, list_callback_sum, &sum);
  EXPECT_EQ(sum, 15);
  EXPECT_TRUE(rc);

  list_free(list);
}

TEST_F(ListTest, test_list_foreach_partial) {
  list_t *list = list_new(NULL);

  // Fill in test data
  int x[] = { 1, 2, 3, 4, 5 };
  for (size_t i = 0; i < ARRAY_SIZE(x); ++i)
    list_append(list, &x[i]);
  EXPECT_EQ(list_length(list), 5);

  // Test partial iteration
  int find = 4;
  bool rc = list_foreach(list, list_callback_find_int, &find);
  EXPECT_FALSE(rc);

  find = 1;
  rc = list_foreach(list, list_callback_find_int, &find);
  EXPECT_FALSE(rc);

  find = 5;
  rc = list_foreach(list, list_callback_find_int, &find);
  EXPECT_FALSE(rc);

  find = 0;
  rc = list_foreach(list, list_callback_find_int, &find);
  EXPECT_TRUE(rc);

>>>>>>> 760fb708
  list_free(list);
}<|MERGE_RESOLUTION|>--- conflicted
+++ resolved
@@ -147,58 +147,6 @@
   list_free(list);
 }
 
-<<<<<<< HEAD
-bool iterate_increment_items(void *data) {
-  int *data_cast = (int *)data;
-  *data_cast += 1;
-  return true;
-}
-
-TEST_F(ListTest, test_list_foreach) {
-  list_t *list = list_new(NULL);
-  int item1 = 1;
-  int item2 = 2;
-  list_append(list, &item1);
-  list_append(list, &item2);
-
-  // Increment the items using foreach.
-  list_foreach(list, iterate_increment_items);
-
-  // Check the values to be incremented.
-  // Since we inserted values *1* and *2* in that order we should get *2* and
-  // *3* in that order.
-  const void *node1 = list_node(list_begin(list));
-  EXPECT_EQ(*((int*)(node1)), 2);  /* item1 + 1 = 2 */
-  const void *node2 = list_node(list_next(list_begin(list)));
-  EXPECT_EQ(*((int*)(node2)), 3);  /* item2 + 1 = 3 */
-  list_free(list);
-}
-
-bool iterate_increment_items_with_data(void *data, void *cb_data) {
-  int *data_cast = (int *)data;
-  int *cb_data_cast = (int *)cb_data;
-  // Multiply them.
-  *data_cast = (*data_cast) * (*cb_data_cast);
-  return true;
-}
-
-TEST_F(ListTest, test_list_foreach_ext) {
-  list_t *list = list_new(NULL);
-  int item1 = 10;
-  int item2 = 20;
-  list_append(list, &item1);
-  list_append(list, &item2);
-
-  // Increment the items using foreach.
-  int m_factor = 2;
-  list_foreach_ext(list, iterate_increment_items_with_data, &m_factor);
-
-  // Check that values get multiplied correctly.
-  const void *node1 = list_node(list_begin(list));
-  EXPECT_EQ(*((int*)(node1)), 20);  /* item1 * m_factor = 20 */
-  const void *node2 = list_node(list_next(list_begin(list)));
-  EXPECT_EQ(*((int*)(node2)), 40);  /* item2 * m_factor = 40 */
-=======
 static bool list_callback_sum(void *data, void *context) {
   assert(data);
   assert(context);
@@ -258,6 +206,5 @@
   rc = list_foreach(list, list_callback_find_int, &find);
   EXPECT_TRUE(rc);
 
->>>>>>> 760fb708
   list_free(list);
 }