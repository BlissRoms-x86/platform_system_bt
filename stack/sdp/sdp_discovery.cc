/******************************************************************************
 *
 *  Copyright 1999-2012 Broadcom Corporation
 *
 *  Licensed under the Apache License, Version 2.0 (the "License");
 *  you may not use this file except in compliance with the License.
 *  You may obtain a copy of the License at:
 *
 *  http://www.apache.org/licenses/LICENSE-2.0
 *
 *  Unless required by applicable law or agreed to in writing, software
 *  distributed under the License is distributed on an "AS IS" BASIS,
 *  WITHOUT WARRANTIES OR CONDITIONS OF ANY KIND, either express or implied.
 *  See the License for the specific language governing permissions and
 *  limitations under the License.
 *
 ******************************************************************************/

/******************************************************************************
 *
 *  this file contains SDP discovery functions
 *
 ******************************************************************************/

#include <stdio.h>
#include <stdlib.h>
#include <string.h>

#include "bt_common.h"
#include "bt_target.h"
#include "btm_api.h"
#include "btu.h"
#include "hcidefs.h"
#include "hcimsgs.h"
#include "l2cdefs.h"
#include "log/log.h"
#include "sdp_api.h"
#include "sdpint.h"

using bluetooth::Uuid;

#ifndef SDP_DEBUG_RAW
#define SDP_DEBUG_RAW false
#endif

/******************************************************************************/
/*            L O C A L    F U N C T I O N     P R O T O T Y P E S            */
/******************************************************************************/
static void process_service_search_rsp(tCONN_CB* p_ccb, uint8_t* p_reply,
                                       uint8_t* p_reply_end);
static void process_service_attr_rsp(tCONN_CB* p_ccb, uint8_t* p_reply,
                                     uint8_t* p_reply_end);
static void process_service_search_attr_rsp(tCONN_CB* p_ccb, uint8_t* p_reply,
                                            uint8_t* p_reply_end);
static uint8_t* save_attr_seq(tCONN_CB* p_ccb, uint8_t* p, uint8_t* p_msg_end);
static tSDP_DISC_REC* add_record(tSDP_DISCOVERY_DB* p_db,
                                 const RawAddress& p_bda);
static uint8_t* add_attr(uint8_t* p, uint8_t* p_end, tSDP_DISCOVERY_DB* p_db,
                         tSDP_DISC_REC* p_rec, uint16_t attr_id,
                         tSDP_DISC_ATTR* p_parent_attr, uint8_t nest_level);

/* Safety check in case we go crazy */
#define MAX_NEST_LEVELS 5

/*******************************************************************************
 *
 * Function         sdpu_build_uuid_seq
 *
 * Description      This function builds a UUID sequence from the list of
 *                  passed UUIDs. It is also passed the address of the output
 *                  buffer.
 *
 * Returns          Pointer to next byte in the output buffer.
 *
 ******************************************************************************/
static uint8_t* sdpu_build_uuid_seq(uint8_t* p_out, uint16_t num_uuids,
                                    Uuid* p_uuid_list) {
  uint16_t xx;
  uint8_t* p_len;

  /* First thing is the data element header */
  UINT8_TO_BE_STREAM(p_out, (DATA_ELE_SEQ_DESC_TYPE << 3) | SIZE_IN_NEXT_BYTE);

  /* Remember where the length goes. Leave space for it. */
  p_len = p_out;
  p_out += 1;

  /* Now, loop through and put in all the UUID(s) */
  for (xx = 0; xx < num_uuids; xx++, p_uuid_list++) {
    int len = p_uuid_list->GetShortestRepresentationSize();
    if (len == Uuid::kNumBytes16) {
      UINT8_TO_BE_STREAM(p_out, (UUID_DESC_TYPE << 3) | SIZE_TWO_BYTES);
      UINT16_TO_BE_STREAM(p_out, p_uuid_list->As16Bit());
    } else if (len == Uuid::kNumBytes32) {
      UINT8_TO_BE_STREAM(p_out, (UUID_DESC_TYPE << 3) | SIZE_FOUR_BYTES);
      UINT32_TO_BE_STREAM(p_out, p_uuid_list->As32Bit());
    } else if (len == Uuid::kNumBytes128) {
      UINT8_TO_BE_STREAM(p_out, (UUID_DESC_TYPE << 3) | SIZE_SIXTEEN_BYTES);
      ARRAY_TO_BE_STREAM(p_out, p_uuid_list->To128BitBE(),
                         (int)Uuid::kNumBytes128);
    } else {
      DCHECK(0) << "SDP: Passed UUID has invalid length " << len;
    }
  }

  /* Now, put in the length */
  xx = (uint16_t)(p_out - p_len - 1);
  UINT8_TO_BE_STREAM(p_len, xx);

  return (p_out);
}

/*******************************************************************************
 *
 * Function         sdp_snd_service_search_req
 *
 * Description      Send a service search request to the SDP server.
 *
 * Returns          void
 *
 ******************************************************************************/
static void sdp_snd_service_search_req(tCONN_CB* p_ccb, uint8_t cont_len,
                                       uint8_t* p_cont) {
  uint8_t *p, *p_start, *p_param_len;
  BT_HDR* p_cmd = (BT_HDR*)osi_malloc(SDP_DATA_BUF_SIZE);
  uint16_t param_len;

  /* Prepare the buffer for sending the packet to L2CAP */
  p_cmd->offset = L2CAP_MIN_OFFSET;
  p = p_start = (uint8_t*)(p_cmd + 1) + L2CAP_MIN_OFFSET;

  /* Build a service search request packet */
  UINT8_TO_BE_STREAM(p, SDP_PDU_SERVICE_SEARCH_REQ);
  UINT16_TO_BE_STREAM(p, p_ccb->transaction_id);
  p_ccb->transaction_id++;

  /* Skip the length, we need to add it at the end */
  p_param_len = p;
  p += 2;

/* Build the UID sequence. */
#if (SDP_BROWSE_PLUS == TRUE)
  p = sdpu_build_uuid_seq(p, 1,
                          &p_ccb->p_db->uuid_filters[p_ccb->cur_uuid_idx]);
#else
  p = sdpu_build_uuid_seq(p, p_ccb->p_db->num_uuid_filters,
                          p_ccb->p_db->uuid_filters);
#endif

  /* Set max service record count */
  UINT16_TO_BE_STREAM(p, sdp_cb.max_recs_per_search);

  /* Set continuation state */
  UINT8_TO_BE_STREAM(p, cont_len);

  /* if this is not the first request */
  if (cont_len && p_cont) {
    memcpy(p, p_cont, cont_len);
    p += cont_len;
  }

  /* Go back and put the parameter length into the buffer */
  param_len = (uint16_t)(p - p_param_len - 2);
  UINT16_TO_BE_STREAM(p_param_len, param_len);

  p_ccb->disc_state = SDP_DISC_WAIT_HANDLES;

  /* Set the length of the SDP data in the buffer */
  p_cmd->len = (uint16_t)(p - p_start);

#if (SDP_DEBUG_RAW == TRUE)
  SDP_TRACE_WARNING("sdp_snd_service_search_req cont_len :%d disc_state:%d",
                    cont_len, p_ccb->disc_state);
#endif

  L2CA_DataWrite(p_ccb->connection_id, p_cmd);

  /* Start inactivity timer */
  alarm_set_on_mloop(p_ccb->sdp_conn_timer, SDP_INACT_TIMEOUT_MS,
                     sdp_conn_timer_timeout, p_ccb);
}

/*******************************************************************************
 *
 * Function         sdp_disc_connected
 *
 * Description      This function is called when an SDP discovery attempt is
 *                  connected.
 *
 * Returns          void
 *
 ******************************************************************************/
void sdp_disc_connected(tCONN_CB* p_ccb) {
  if (p_ccb->is_attr_search) {
    p_ccb->disc_state = SDP_DISC_WAIT_SEARCH_ATTR;

    process_service_search_attr_rsp(p_ccb, NULL, NULL);
  } else {
    /* First step is to get a list of the handles from the server. */
    /* We are not searching for a specific attribute, so we will   */
    /* first search for the service, then get all attributes of it */

    p_ccb->num_handles = 0;
    sdp_snd_service_search_req(p_ccb, 0, NULL);
  }
}

/*******************************************************************************
 *
 * Function         sdp_disc_server_rsp
 *
 * Description      This function is called when there is a response from
 *                  the server.
 *
 * Returns          void
 *
 ******************************************************************************/
void sdp_disc_server_rsp(tCONN_CB* p_ccb, BT_HDR* p_msg) {
  uint8_t *p, rsp_pdu;
  bool invalid_pdu = true;

#if (SDP_DEBUG_RAW == TRUE)
  SDP_TRACE_WARNING("sdp_disc_server_rsp disc_state:%d", p_ccb->disc_state);
#endif

  /* stop inactivity timer when we receive a response */
  alarm_cancel(p_ccb->sdp_conn_timer);

  /* Got a reply!! Check what we got back */
  p = (uint8_t*)(p_msg + 1) + p_msg->offset;
  uint8_t* p_end = p + p_msg->len;

  BE_STREAM_TO_UINT8(rsp_pdu, p);

  p_msg->len--;

  switch (rsp_pdu) {
    case SDP_PDU_SERVICE_SEARCH_RSP:
      if (p_ccb->disc_state == SDP_DISC_WAIT_HANDLES) {
        process_service_search_rsp(p_ccb, p, p_end);
        invalid_pdu = false;
      }
      break;

    case SDP_PDU_SERVICE_ATTR_RSP:
      if (p_ccb->disc_state == SDP_DISC_WAIT_ATTR) {
        process_service_attr_rsp(p_ccb, p, p_end);
        invalid_pdu = false;
      }
      break;

    case SDP_PDU_SERVICE_SEARCH_ATTR_RSP:
      if (p_ccb->disc_state == SDP_DISC_WAIT_SEARCH_ATTR) {
        process_service_search_attr_rsp(p_ccb, p, p_end);
        invalid_pdu = false;
      }
      break;
  }

  if (invalid_pdu) {
    SDP_TRACE_WARNING("SDP - Unexp. PDU: %d in state: %d", rsp_pdu,
                      p_ccb->disc_state);
    sdp_disconnect(p_ccb, SDP_GENERIC_ERROR);
  }
}

/******************************************************************************
 *
 * Function         process_service_search_rsp
 *
 * Description      This function is called when there is a search response from
 *                  the server.
 *
 * Returns          void
 *
 ******************************************************************************/
static void process_service_search_rsp(tCONN_CB* p_ccb, uint8_t* p_reply,
                                       uint8_t* p_reply_end) {
  uint16_t xx;
  uint16_t total, cur_handles, orig;
  uint8_t cont_len;

  if (p_reply + 8 > p_reply_end) {
    android_errorWriteLog(0x534e4554, "74249842");
    sdp_disconnect(p_ccb, SDP_GENERIC_ERROR);
    return;
  }
  /* Skip transaction, and param len */
  p_reply += 4;
  BE_STREAM_TO_UINT16(total, p_reply);
  BE_STREAM_TO_UINT16(cur_handles, p_reply);

  orig = p_ccb->num_handles;
  p_ccb->num_handles += cur_handles;
  if (p_ccb->num_handles == 0) {
    SDP_TRACE_WARNING("SDP - Rcvd ServiceSearchRsp, no matches");
    sdp_disconnect(p_ccb, SDP_NO_RECS_MATCH);
    return;
  }

  /* Save the handles that match. We will can only process a certain number. */
  if (total > sdp_cb.max_recs_per_search) total = sdp_cb.max_recs_per_search;
  if (p_ccb->num_handles > sdp_cb.max_recs_per_search)
    p_ccb->num_handles = sdp_cb.max_recs_per_search;

  if (p_reply + ((p_ccb->num_handles - orig) * 4) + 1 > p_reply_end) {
    android_errorWriteLog(0x534e4554, "74249842");
    sdp_disconnect(p_ccb, SDP_GENERIC_ERROR);
    return;
  }

  for (xx = orig; xx < p_ccb->num_handles; xx++)
    BE_STREAM_TO_UINT32(p_ccb->handles[xx], p_reply);

  BE_STREAM_TO_UINT8(cont_len, p_reply);
  if (cont_len != 0) {
    if (cont_len > SDP_MAX_CONTINUATION_LEN) {
      sdp_disconnect(p_ccb, SDP_INVALID_CONT_STATE);
      return;
    }
    if (p_reply + cont_len > p_reply_end) {
      android_errorWriteLog(0x534e4554, "68161546");
      sdp_disconnect(p_ccb, SDP_INVALID_CONT_STATE);
      return;
    }
    /* stay in the same state */
    sdp_snd_service_search_req(p_ccb, cont_len, p_reply);
  } else {
    /* change state */
    p_ccb->disc_state = SDP_DISC_WAIT_ATTR;

    /* Kick off the first attribute request */
    process_service_attr_rsp(p_ccb, NULL, NULL);
  }
}

/*******************************************************************************
 *
 * Function         sdp_copy_raw_data
 *
 * Description      copy the raw data
 *
 *
 * Returns          void
 *
 ******************************************************************************/
#if (SDP_RAW_DATA_INCLUDED == TRUE)
static void sdp_copy_raw_data(tCONN_CB* p_ccb, bool offset) {
  unsigned int cpy_len, rem_len;
  uint32_t list_len;
  uint8_t* p;
  uint8_t* p_end;
  uint8_t type;

#if (SDP_DEBUG_RAW == TRUE)
  uint8_t num_array[SDP_MAX_LIST_BYTE_COUNT];
  uint32_t i;

  for (i = 0; i < p_ccb->list_len; i++) {
    snprintf((char*)&num_array[i * 2], sizeof(num_array) - i * 2, "%02X",
             (uint8_t)(p_ccb->rsp_list[i]));
  }
  SDP_TRACE_WARNING("result :%s", num_array);
#endif

  if (p_ccb->p_db->raw_data) {
    cpy_len = p_ccb->p_db->raw_size - p_ccb->p_db->raw_used;
    list_len = p_ccb->list_len;
    p = &p_ccb->rsp_list[0];
    p_end = &p_ccb->rsp_list[0] + list_len;

    if (offset) {
      cpy_len -= 1;
      type = *p++;
      uint8_t* old_p = p;
<<<<<<< HEAD
      p = sdpu_get_len_from_type(p, type, &list_len);
=======
      p = sdpu_get_len_from_type(p, p_end, type, &list_len);
      if (p == NULL || (p + list_len) > p_end) {
        SDP_TRACE_WARNING("%s: bad length", __func__);
        return;
      }
>>>>>>> 57c0eeb4
      if ((int)cpy_len < (p - old_p)) {
        SDP_TRACE_WARNING("%s: no bytes left for data", __func__);
        return;
      }
      cpy_len -= (p - old_p);
    }
    if (list_len < cpy_len) {
      cpy_len = list_len;
    }
    rem_len = SDP_MAX_LIST_BYTE_COUNT - (unsigned int)(p - &p_ccb->rsp_list[0]);
    if (cpy_len > rem_len) {
      SDP_TRACE_WARNING("rem_len :%d less than cpy_len:%d", rem_len, cpy_len);
      cpy_len = rem_len;
    }
    SDP_TRACE_WARNING(
        "%s: list_len:%d cpy_len:%d p:%p p_ccb:%p p_db:%p raw_size:%d "
        "raw_used:%d raw_data:%p",
        __func__, list_len, cpy_len, p, p_ccb, p_ccb->p_db,
        p_ccb->p_db->raw_size, p_ccb->p_db->raw_used, p_ccb->p_db->raw_data);
    memcpy(&p_ccb->p_db->raw_data[p_ccb->p_db->raw_used], p, cpy_len);
    p_ccb->p_db->raw_used += cpy_len;
  }
}
#endif

/*******************************************************************************
 *
 * Function         process_service_attr_rsp
 *
 * Description      This function is called when there is a attribute response
 *                  from the server.
 *
 * Returns          void
 *
 ******************************************************************************/
static void process_service_attr_rsp(tCONN_CB* p_ccb, uint8_t* p_reply,
                                     uint8_t* p_reply_end) {
  uint8_t *p_start, *p_param_len;
  uint16_t param_len, list_byte_count;
  bool cont_request_needed = false;

#if (SDP_DEBUG_RAW == TRUE)
  SDP_TRACE_WARNING("process_service_attr_rsp raw inc:%d",
                    SDP_RAW_DATA_INCLUDED);
#endif
  /* If p_reply is NULL, we were called after the records handles were read */
  if (p_reply) {
#if (SDP_DEBUG_RAW == TRUE)
    SDP_TRACE_WARNING("ID & len: 0x%02x-%02x-%02x-%02x", p_reply[0], p_reply[1],
                      p_reply[2], p_reply[3]);
#endif
    /* Skip transaction ID and length */
    p_reply += 4;

    BE_STREAM_TO_UINT16(list_byte_count, p_reply);
#if (SDP_DEBUG_RAW == TRUE)
    SDP_TRACE_WARNING("list_byte_count:%d", list_byte_count);
#endif

    /* Copy the response to the scratchpad. First, a safety check on the length
     */
    if ((p_ccb->list_len + list_byte_count) > SDP_MAX_LIST_BYTE_COUNT) {
      sdp_disconnect(p_ccb, SDP_INVALID_PDU_SIZE);
      return;
    }

#if (SDP_DEBUG_RAW == TRUE)
    SDP_TRACE_WARNING("list_len: %d, list_byte_count: %d", p_ccb->list_len,
                      list_byte_count);
#endif
    if (p_ccb->rsp_list == NULL)
      p_ccb->rsp_list = (uint8_t*)osi_malloc(SDP_MAX_LIST_BYTE_COUNT);
    memcpy(&p_ccb->rsp_list[p_ccb->list_len], p_reply, list_byte_count);
    p_ccb->list_len += list_byte_count;
    p_reply += list_byte_count;
#if (SDP_DEBUG_RAW == TRUE)
    SDP_TRACE_WARNING("list_len: %d(attr_rsp)", p_ccb->list_len);

    /* Check if we need to request a continuation */
    SDP_TRACE_WARNING("*p_reply:%d(%d)", *p_reply, SDP_MAX_CONTINUATION_LEN);
#endif
    if (*p_reply) {
      if (*p_reply > SDP_MAX_CONTINUATION_LEN) {
        sdp_disconnect(p_ccb, SDP_INVALID_CONT_STATE);
        return;
      }
      cont_request_needed = true;
    } else {
#if (SDP_RAW_DATA_INCLUDED == TRUE)
      SDP_TRACE_WARNING("process_service_attr_rsp");
      sdp_copy_raw_data(p_ccb, false);
#endif

      /* Save the response in the database. Stop on any error */
      if (!save_attr_seq(p_ccb, &p_ccb->rsp_list[0],
                         &p_ccb->rsp_list[p_ccb->list_len])) {
        sdp_disconnect(p_ccb, SDP_DB_FULL);
        return;
      }
      p_ccb->list_len = 0;
      p_ccb->cur_handle++;
    }
  }

  /* Now, ask for the next handle. Re-use the buffer we just got. */
  if (p_ccb->cur_handle < p_ccb->num_handles) {
    BT_HDR* p_msg = (BT_HDR*)osi_malloc(SDP_DATA_BUF_SIZE);
    uint8_t* p;

    p_msg->offset = L2CAP_MIN_OFFSET;
    p = p_start = (uint8_t*)(p_msg + 1) + L2CAP_MIN_OFFSET;

    /* Get all the attributes from the server */
    UINT8_TO_BE_STREAM(p, SDP_PDU_SERVICE_ATTR_REQ);
    UINT16_TO_BE_STREAM(p, p_ccb->transaction_id);
    p_ccb->transaction_id++;

    /* Skip the length, we need to add it at the end */
    p_param_len = p;
    p += 2;

    UINT32_TO_BE_STREAM(p, p_ccb->handles[p_ccb->cur_handle]);

    /* Max attribute byte count */
    UINT16_TO_BE_STREAM(p, sdp_cb.max_attr_list_size);

    /* If no attribute filters, build a wildcard attribute sequence */
    if (p_ccb->p_db->num_attr_filters)
      p = sdpu_build_attrib_seq(p, p_ccb->p_db->attr_filters,
                                p_ccb->p_db->num_attr_filters);
    else
      p = sdpu_build_attrib_seq(p, NULL, 0);

    /* Was this a continuation request ? */
    if (cont_request_needed) {
      if ((p_reply + *p_reply + 1) <= p_reply_end) {
        memcpy(p, p_reply, *p_reply + 1);
        p += *p_reply + 1;
      } else {
        android_errorWriteLog(0x534e4554, "68161546");
      }
    } else
      UINT8_TO_BE_STREAM(p, 0);

    /* Go back and put the parameter length into the buffer */
    param_len = (uint16_t)(p - p_param_len - 2);
    UINT16_TO_BE_STREAM(p_param_len, param_len);

    /* Set the length of the SDP data in the buffer */
    p_msg->len = (uint16_t)(p - p_start);

    L2CA_DataWrite(p_ccb->connection_id, p_msg);

    /* Start inactivity timer */
    alarm_set_on_mloop(p_ccb->sdp_conn_timer, SDP_INACT_TIMEOUT_MS,
                       sdp_conn_timer_timeout, p_ccb);
  } else {
    sdp_disconnect(p_ccb, SDP_SUCCESS);
    return;
  }
}

/*******************************************************************************
 *
 * Function         process_service_search_attr_rsp
 *
 * Description      This function is called when there is a search attribute
 *                  response from the server.
 *
 * Returns          void
 *
 ******************************************************************************/
static void process_service_search_attr_rsp(tCONN_CB* p_ccb, uint8_t* p_reply,
                                            uint8_t* p_reply_end) {
  uint8_t *p, *p_start, *p_end, *p_param_len;
  uint8_t type;
  uint32_t seq_len;
  uint16_t param_len, lists_byte_count = 0;
  bool cont_request_needed = false;

#if (SDP_DEBUG_RAW == TRUE)
  SDP_TRACE_WARNING("process_service_search_attr_rsp");
#endif
  /* If p_reply is NULL, we were called for the initial read */
  if (p_reply) {
    if (p_reply + 4 /* transaction ID and length */ + sizeof(lists_byte_count) >
        p_reply_end) {
      android_errorWriteLog(0x534e4554, "79884292");
      sdp_disconnect(p_ccb, SDP_INVALID_PDU_SIZE);
      return;
    }

#if (SDP_DEBUG_RAW == TRUE)
    SDP_TRACE_WARNING("ID & len: 0x%02x-%02x-%02x-%02x", p_reply[0], p_reply[1],
                      p_reply[2], p_reply[3]);
#endif
    /* Skip transaction ID and length */
    p_reply += 4;

    BE_STREAM_TO_UINT16(lists_byte_count, p_reply);
#if (SDP_DEBUG_RAW == TRUE)
    SDP_TRACE_WARNING("lists_byte_count:%d", lists_byte_count);
#endif

    /* Copy the response to the scratchpad. First, a safety check on the length
     */
    if ((p_ccb->list_len + lists_byte_count) > SDP_MAX_LIST_BYTE_COUNT) {
      sdp_disconnect(p_ccb, SDP_INVALID_PDU_SIZE);
      return;
    }

#if (SDP_DEBUG_RAW == TRUE)
    SDP_TRACE_WARNING("list_len: %d, list_byte_count: %d", p_ccb->list_len,
                      lists_byte_count);
#endif

    if (p_reply + lists_byte_count + 1 /* continuation */ > p_reply_end) {
      android_errorWriteLog(0x534e4554, "79884292");
      sdp_disconnect(p_ccb, SDP_INVALID_PDU_SIZE);
      return;
    }

    if (p_ccb->rsp_list == NULL)
      p_ccb->rsp_list = (uint8_t*)osi_malloc(SDP_MAX_LIST_BYTE_COUNT);
    memcpy(&p_ccb->rsp_list[p_ccb->list_len], p_reply, lists_byte_count);
    p_ccb->list_len += lists_byte_count;
    p_reply += lists_byte_count;
#if (SDP_DEBUG_RAW == TRUE)
    SDP_TRACE_WARNING("list_len: %d(search_attr_rsp)", p_ccb->list_len);

    /* Check if we need to request a continuation */
    SDP_TRACE_WARNING("*p_reply:%d(%d)", *p_reply, SDP_MAX_CONTINUATION_LEN);
#endif
    if (*p_reply) {
      if (*p_reply > SDP_MAX_CONTINUATION_LEN) {
        sdp_disconnect(p_ccb, SDP_INVALID_CONT_STATE);
        return;
      }

      cont_request_needed = true;
    }
  }

#if (SDP_DEBUG_RAW == TRUE)
  SDP_TRACE_WARNING("cont_request_needed:%d", cont_request_needed);
#endif
  /* If continuation request (or first time request) */
  if ((cont_request_needed) || (!p_reply)) {
    BT_HDR* p_msg = (BT_HDR*)osi_malloc(SDP_DATA_BUF_SIZE);
    uint8_t* p;

    p_msg->offset = L2CAP_MIN_OFFSET;
    p = p_start = (uint8_t*)(p_msg + 1) + L2CAP_MIN_OFFSET;

    /* Build a service search request packet */
    UINT8_TO_BE_STREAM(p, SDP_PDU_SERVICE_SEARCH_ATTR_REQ);
    UINT16_TO_BE_STREAM(p, p_ccb->transaction_id);
    p_ccb->transaction_id++;

    /* Skip the length, we need to add it at the end */
    p_param_len = p;
    p += 2;

/* Build the UID sequence. */
#if (SDP_BROWSE_PLUS == TRUE)
    p = sdpu_build_uuid_seq(p, 1,
                            &p_ccb->p_db->uuid_filters[p_ccb->cur_uuid_idx]);
#else
    p = sdpu_build_uuid_seq(p, p_ccb->p_db->num_uuid_filters,
                            p_ccb->p_db->uuid_filters);
#endif

    /* Max attribute byte count */
    UINT16_TO_BE_STREAM(p, sdp_cb.max_attr_list_size);

    /* If no attribute filters, build a wildcard attribute sequence */
    if (p_ccb->p_db->num_attr_filters)
      p = sdpu_build_attrib_seq(p, p_ccb->p_db->attr_filters,
                                p_ccb->p_db->num_attr_filters);
    else
      p = sdpu_build_attrib_seq(p, NULL, 0);

    /* No continuation for first request */
    if (p_reply) {
      if ((p_reply + *p_reply + 1) <= p_reply_end) {
        memcpy(p, p_reply, *p_reply + 1);
        p += *p_reply + 1;
      } else {
        android_errorWriteLog(0x534e4554, "68161546");
      }
    } else
      UINT8_TO_BE_STREAM(p, 0);

    /* Go back and put the parameter length into the buffer */
    param_len = p - p_param_len - 2;
    UINT16_TO_BE_STREAM(p_param_len, param_len);

    /* Set the length of the SDP data in the buffer */
    p_msg->len = p - p_start;

    L2CA_DataWrite(p_ccb->connection_id, p_msg);

    /* Start inactivity timer */
    alarm_set_on_mloop(p_ccb->sdp_conn_timer, SDP_INACT_TIMEOUT_MS,
                       sdp_conn_timer_timeout, p_ccb);

    return;
  }

/*******************************************************************/
/* We now have the full response, which is a sequence of sequences */
/*******************************************************************/

#if (SDP_RAW_DATA_INCLUDED == TRUE)
  SDP_TRACE_WARNING("process_service_search_attr_rsp");
  sdp_copy_raw_data(p_ccb, true);
#endif

  p = &p_ccb->rsp_list[0];

  /* The contents is a sequence of attribute sequences */
  type = *p++;

  if ((type >> 3) != DATA_ELE_SEQ_DESC_TYPE) {
    SDP_TRACE_WARNING("SDP - Wrong type: 0x%02x in attr_rsp", type);
    return;
  }
  p = sdpu_get_len_from_type(p, p + p_ccb->list_len, type, &seq_len);
  if (p == NULL || (p + seq_len) > (p + p_ccb->list_len)) {
    SDP_TRACE_WARNING("%s: bad length", __func__);
    return;
  }
  p_end = &p_ccb->rsp_list[p_ccb->list_len];

  if ((p + seq_len) != p_end) {
    sdp_disconnect(p_ccb, SDP_INVALID_CONT_STATE);
    return;
  }

  while (p < p_end) {
    p = save_attr_seq(p_ccb, p, &p_ccb->rsp_list[p_ccb->list_len]);
    if (!p) {
      sdp_disconnect(p_ccb, SDP_DB_FULL);
      return;
    }
  }

  /* Since we got everything we need, disconnect the call */
  sdp_disconnect(p_ccb, SDP_SUCCESS);
}

/*******************************************************************************
 *
 * Function         save_attr_seq
 *
 * Description      This function is called when there is a response from
 *                  the server.
 *
 * Returns          pointer to next byte or NULL if error
 *
 ******************************************************************************/
static uint8_t* save_attr_seq(tCONN_CB* p_ccb, uint8_t* p, uint8_t* p_msg_end) {
  uint32_t seq_len, attr_len;
  uint16_t attr_id;
  uint8_t type, *p_seq_end;
  tSDP_DISC_REC* p_rec;

  type = *p++;

  if ((type >> 3) != DATA_ELE_SEQ_DESC_TYPE) {
    SDP_TRACE_WARNING("SDP - Wrong type: 0x%02x in attr_rsp", type);
    return (NULL);
  }
  p = sdpu_get_len_from_type(p, p_msg_end, type, &seq_len);
  if (p == NULL || (p + seq_len) > p_msg_end) {
    SDP_TRACE_WARNING("SDP - Bad len in attr_rsp %d", seq_len);
    return (NULL);
  }

  /* Create a record */
  p_rec = add_record(p_ccb->p_db, p_ccb->device_address);
  if (!p_rec) {
    SDP_TRACE_WARNING("SDP - DB full add_record");
    return (NULL);
  }

  p_seq_end = p + seq_len;

  while (p < p_seq_end) {
    /* First get the attribute ID */
    type = *p++;
    p = sdpu_get_len_from_type(p, p_msg_end, type, &attr_len);
    if (p == NULL || (p + attr_len) > p_seq_end) {
      SDP_TRACE_WARNING("%s: Bad len in attr_rsp %d", __func__, attr_len);
      return (NULL);
    }
    if (((type >> 3) != UINT_DESC_TYPE) || (attr_len != 2)) {
      SDP_TRACE_WARNING("SDP - Bad type: 0x%02x or len: %d in attr_rsp", type,
                        attr_len);
      return (NULL);
    }
    BE_STREAM_TO_UINT16(attr_id, p);

    /* Now, add the attribute value */
    p = add_attr(p, p_seq_end, p_ccb->p_db, p_rec, attr_id, NULL, 0);

    if (!p) {
      SDP_TRACE_WARNING("SDP - DB full add_attr");
      return (NULL);
    }
  }

  return (p);
}

/*******************************************************************************
 *
 * Function         add_record
 *
 * Description      This function allocates space for a record from the DB.
 *
 * Returns          pointer to next byte in data stream
 *
 ******************************************************************************/
tSDP_DISC_REC* add_record(tSDP_DISCOVERY_DB* p_db, const RawAddress& p_bda) {
  tSDP_DISC_REC* p_rec;

  /* See if there is enough space in the database */
  if (p_db->mem_free < sizeof(tSDP_DISC_REC)) return (NULL);

  p_rec = (tSDP_DISC_REC*)p_db->p_free_mem;
  p_db->p_free_mem += sizeof(tSDP_DISC_REC);
  p_db->mem_free -= sizeof(tSDP_DISC_REC);

  p_rec->p_first_attr = NULL;
  p_rec->p_next_rec = NULL;

  p_rec->remote_bd_addr = p_bda;

  /* Add the record to the end of chain */
  if (!p_db->p_first_rec)
    p_db->p_first_rec = p_rec;
  else {
    tSDP_DISC_REC* p_rec1 = p_db->p_first_rec;

    while (p_rec1->p_next_rec) p_rec1 = p_rec1->p_next_rec;

    p_rec1->p_next_rec = p_rec;
  }

  return (p_rec);
}

#define SDP_ADDITIONAL_LIST_MASK 0x80
/*******************************************************************************
 *
 * Function         add_attr
 *
 * Description      This function allocates space for an attribute from the DB
 *                  and copies the data into it.
 *
 * Returns          pointer to next byte in data stream
 *
 ******************************************************************************/
static uint8_t* add_attr(uint8_t* p, uint8_t* p_end, tSDP_DISCOVERY_DB* p_db,
                         tSDP_DISC_REC* p_rec, uint16_t attr_id,
                         tSDP_DISC_ATTR* p_parent_attr, uint8_t nest_level) {
  tSDP_DISC_ATTR* p_attr;
  uint32_t attr_len;
  uint32_t total_len;
  uint16_t attr_type;
  uint16_t id;
  uint8_t type;
  uint8_t* p_attr_end;
  uint8_t is_additional_list = nest_level & SDP_ADDITIONAL_LIST_MASK;

  nest_level &= ~(SDP_ADDITIONAL_LIST_MASK);

  type = *p++;
  p = sdpu_get_len_from_type(p, p_end, type, &attr_len);
  if (p == NULL || (p + attr_len) > p_end) {
    SDP_TRACE_WARNING("%s: bad length in attr_rsp", __func__);
    return NULL;
  }
  attr_len &= SDP_DISC_ATTR_LEN_MASK;
  attr_type = (type >> 3) & 0x0f;

  /* See if there is enough space in the database */
  if (attr_len > 4)
    total_len = attr_len - 4 + (uint16_t)sizeof(tSDP_DISC_ATTR);
  else
    total_len = sizeof(tSDP_DISC_ATTR);

  p_attr_end = p + attr_len;
  if (p_attr_end > p_end) {
    android_errorWriteLog(0x534e4554, "115900043");
    SDP_TRACE_WARNING("%s: SDP - Attribute length beyond p_end", __func__);
    return NULL;
  }

  /* Ensure it is a multiple of 4 */
  total_len = (total_len + 3) & ~3;

  /* See if there is enough space in the database */
  if (p_db->mem_free < total_len) return (NULL);

  p_attr = (tSDP_DISC_ATTR*)p_db->p_free_mem;
  p_attr->attr_id = attr_id;
  p_attr->attr_len_type = (uint16_t)attr_len | (attr_type << 12);
  p_attr->p_next_attr = NULL;

  /* Store the attribute value */
  switch (attr_type) {
    case UINT_DESC_TYPE:
      if ((is_additional_list != 0) && (attr_len == 2)) {
        BE_STREAM_TO_UINT16(id, p);
        if (id != ATTR_ID_PROTOCOL_DESC_LIST)
          p -= 2;
        else {
          /* Reserve the memory for the attribute now, as we need to add
           * sub-attributes */
          p_db->p_free_mem += sizeof(tSDP_DISC_ATTR);
          p_db->mem_free -= sizeof(tSDP_DISC_ATTR);
          total_len = 0;

          /* SDP_TRACE_DEBUG ("SDP - attr nest level:%d(list)", nest_level); */
          if (nest_level >= MAX_NEST_LEVELS) {
            SDP_TRACE_ERROR("SDP - attr nesting too deep");
            return p_attr_end;
          }

          /* Now, add the list entry */
          p = add_attr(p, p_end, p_db, p_rec, ATTR_ID_PROTOCOL_DESC_LIST,
                       p_attr, (uint8_t)(nest_level + 1));

          break;
        }
      }
    /* Case falls through */

    case TWO_COMP_INT_DESC_TYPE:
      switch (attr_len) {
        case 1:
          p_attr->attr_value.v.u8 = *p++;
          break;
        case 2:
          BE_STREAM_TO_UINT16(p_attr->attr_value.v.u16, p);
          break;
        case 4:
          BE_STREAM_TO_UINT32(p_attr->attr_value.v.u32, p);
          break;
        default:
          BE_STREAM_TO_ARRAY(p, p_attr->attr_value.v.array, (int32_t)attr_len);
          break;
      }
      break;

    case UUID_DESC_TYPE:
      switch (attr_len) {
        case 2:
          BE_STREAM_TO_UINT16(p_attr->attr_value.v.u16, p);
          break;
        case 4:
          BE_STREAM_TO_UINT32(p_attr->attr_value.v.u32, p);
          if (p_attr->attr_value.v.u32 < 0x10000) {
            attr_len = 2;
            p_attr->attr_len_type = (uint16_t)attr_len | (attr_type << 12);
            p_attr->attr_value.v.u16 = (uint16_t)p_attr->attr_value.v.u32;
          }
          break;
        case 16:
          /* See if we can compress his UUID down to 16 or 32bit UUIDs */
          if (sdpu_is_base_uuid(p)) {
            if ((p[0] == 0) && (p[1] == 0)) {
              p_attr->attr_len_type =
                  (p_attr->attr_len_type & ~SDP_DISC_ATTR_LEN_MASK) | 2;
              p += 2;
              BE_STREAM_TO_UINT16(p_attr->attr_value.v.u16, p);
              p += Uuid::kNumBytes128 - 4;
            } else {
              p_attr->attr_len_type =
                  (p_attr->attr_len_type & ~SDP_DISC_ATTR_LEN_MASK) | 4;
              BE_STREAM_TO_UINT32(p_attr->attr_value.v.u32, p);
              p += Uuid::kNumBytes128 - 4;
            }
          } else {
            BE_STREAM_TO_ARRAY(p, p_attr->attr_value.v.array,
                               (int32_t)attr_len);
          }
          break;
        default:
          SDP_TRACE_WARNING("SDP - bad len in UUID attr: %d", attr_len);
          return p_attr_end;
      }
      break;

    case DATA_ELE_SEQ_DESC_TYPE:
    case DATA_ELE_ALT_DESC_TYPE:
      /* Reserve the memory for the attribute now, as we need to add
       * sub-attributes */
      p_db->p_free_mem += sizeof(tSDP_DISC_ATTR);
      p_db->mem_free -= sizeof(tSDP_DISC_ATTR);
      total_len = 0;

      /* SDP_TRACE_DEBUG ("SDP - attr nest level:%d", nest_level); */
      if (nest_level >= MAX_NEST_LEVELS) {
        SDP_TRACE_ERROR("SDP - attr nesting too deep");
        return p_attr_end;
      }
      if (is_additional_list != 0 ||
          attr_id == ATTR_ID_ADDITION_PROTO_DESC_LISTS)
        nest_level |= SDP_ADDITIONAL_LIST_MASK;
      /* SDP_TRACE_DEBUG ("SDP - attr nest level:0x%x(finish)", nest_level); */

      while (p < p_attr_end) {
        /* Now, add the list entry */
        p = add_attr(p, p_end, p_db, p_rec, 0, p_attr,
                     (uint8_t)(nest_level + 1));

        if (!p) return (NULL);
      }
      break;

    case TEXT_STR_DESC_TYPE:
    case URL_DESC_TYPE:
      BE_STREAM_TO_ARRAY(p, p_attr->attr_value.v.array, (int32_t)attr_len);
      break;

    case BOOLEAN_DESC_TYPE:
      switch (attr_len) {
        case 1:
          p_attr->attr_value.v.u8 = *p++;
          break;
        default:
          SDP_TRACE_WARNING("SDP - bad len in boolean attr: %d", attr_len);
          return p_attr_end;
      }
      break;

    default: /* switch (attr_type) */
      break;
  }

  p_db->p_free_mem += total_len;
  p_db->mem_free -= total_len;

  /* Add the attribute to the end of the chain */
  if (!p_parent_attr) {
    if (!p_rec->p_first_attr)
      p_rec->p_first_attr = p_attr;
    else {
      tSDP_DISC_ATTR* p_attr1 = p_rec->p_first_attr;

      while (p_attr1->p_next_attr) p_attr1 = p_attr1->p_next_attr;

      p_attr1->p_next_attr = p_attr;
    }
  } else {
    if (!p_parent_attr->attr_value.v.p_sub_attr) {
      p_parent_attr->attr_value.v.p_sub_attr = p_attr;
      /* SDP_TRACE_DEBUG ("parent:0x%x(id:%d), ch:0x%x(id:%d)",
          p_parent_attr, p_parent_attr->attr_id, p_attr, p_attr->attr_id); */
    } else {
      tSDP_DISC_ATTR* p_attr1 = p_parent_attr->attr_value.v.p_sub_attr;
      /* SDP_TRACE_DEBUG ("parent:0x%x(id:%d), ch1:0x%x(id:%d)",
          p_parent_attr, p_parent_attr->attr_id, p_attr1, p_attr1->attr_id); */

      while (p_attr1->p_next_attr) p_attr1 = p_attr1->p_next_attr;

      p_attr1->p_next_attr = p_attr;
      /* SDP_TRACE_DEBUG ("new ch:0x%x(id:%d)", p_attr, p_attr->attr_id); */
    }
  }

  return (p);
}<|MERGE_RESOLUTION|>--- conflicted
+++ resolved
@@ -373,15 +373,11 @@
       cpy_len -= 1;
       type = *p++;
       uint8_t* old_p = p;
-<<<<<<< HEAD
-      p = sdpu_get_len_from_type(p, type, &list_len);
-=======
       p = sdpu_get_len_from_type(p, p_end, type, &list_len);
       if (p == NULL || (p + list_len) > p_end) {
         SDP_TRACE_WARNING("%s: bad length", __func__);
         return;
       }
->>>>>>> 57c0eeb4
       if ((int)cpy_len < (p - old_p)) {
         SDP_TRACE_WARNING("%s: no bytes left for data", __func__);
         return;
