--- conflicted
+++ resolved
@@ -160,14 +160,11 @@
   //Below devices reject connection updated with preferred
   {"BSMBB09DS", 9, INTEROP_DISABLE_LE_CONN_PREFERRED_PARAMS},
   {"ELECOM", 6, INTEROP_DISABLE_LE_CONN_PREFERRED_PARAMS},
-<<<<<<< HEAD
 
   // HID Moto KZ500 Keyboard - Problematic SDP digitizer descriptor
   {"Motorola Keyboard KZ500", 23, INTEROP_REMOVE_HID_DIG_DESCRIPTOR},
   {"Motorola Keyboard KZ500 v122", 28, INTEROP_REMOVE_HID_DIG_DESCRIPTOR},
-=======
   {"MB Bluetooth", 12, INTEROP_ADV_AVRCP_VER_1_3},
->>>>>>> 07772caf
 };
 
 typedef struct {
