/******************************************************************************
 *
 *  Copyright (C) 2015 Google, Inc.
 *
 *  Licensed under the Apache License, Version 2.0 (the "License");
 *  you may not use this file except in compliance with the License.
 *  You may obtain a copy of the License at:
 *
 *  http://www.apache.org/licenses/LICENSE-2.0
 *
 *  Unless required by applicable law or agreed to in writing, software
 *  distributed under the License is distributed on an "AS IS" BASIS,
 *  WITHOUT WARRANTIES OR CONDITIONS OF ANY KIND, either express or implied.
 *  See the License for the specific language governing permissions and
 *  limitations under the License.
 *
 ******************************************************************************/

#pragma once

#include <stdbool.h>

#include "btcore/include/bdaddr.h"

typedef enum {
  // Disable secure connections
  // This is for pre BT 4.1/2 devices that do not handle secure mode
  // very well.
  INTEROP_DISABLE_LE_SECURE_CONNECTIONS,

  // Some devices have proven problematic during the pairing process, often
  // requiring multiple retries to complete pairing. To avoid degrading the user
  // experience for those devices, automatically re-try pairing if page
  // timeouts are received during pairing.
<<<<<<< HEAD
  INTEROP_AUTO_RETRY_PAIRING,

  // Devices requiring this workaround do not handle Bluetooth Absolute Volume
  // control correctly, leading to undesirable (potentially harmful) volume levels
  // or general lack of controlability.
  INTEROP_DISABLE_ABSOLUTE_VOLUME,

  // Some headsets have audio jitter issues because of increased re-transmissions as the
  // 3 Mbps packets have a lower link margin, and are more prone to interference. We can
  // disable 3DH packets (use only 2DH packets) for the ACL link to improve sensitivity
  // when streaming A2DP audio to the headset. Air sniffer logs show reduced
  // re-transmissions after switching to 2DH packets.
  //
  // Disable 3Mbps packets and use only 2Mbps packets for ACL links when streaming audio.
  INTEROP_2MBPS_LINK_ONLY
=======
  INTEROP_AUTO_RETRY_PAIRING
>>>>>>> 7408acb7
} interop_feature_t;

// Check if a given |addr| matches a known interoperability workaround as identified
// by the |interop_feature_t| enum. This API is used for simple address based lookups
// where more information is not available. No look-ups or random address resolution
// is performed on |addr|.
bool interop_match(const interop_feature_t feature, const bt_bdaddr_t *addr);<|MERGE_RESOLUTION|>--- conflicted
+++ resolved
@@ -32,25 +32,12 @@
   // requiring multiple retries to complete pairing. To avoid degrading the user
   // experience for those devices, automatically re-try pairing if page
   // timeouts are received during pairing.
-<<<<<<< HEAD
   INTEROP_AUTO_RETRY_PAIRING,
 
   // Devices requiring this workaround do not handle Bluetooth Absolute Volume
   // control correctly, leading to undesirable (potentially harmful) volume levels
   // or general lack of controlability.
-  INTEROP_DISABLE_ABSOLUTE_VOLUME,
-
-  // Some headsets have audio jitter issues because of increased re-transmissions as the
-  // 3 Mbps packets have a lower link margin, and are more prone to interference. We can
-  // disable 3DH packets (use only 2DH packets) for the ACL link to improve sensitivity
-  // when streaming A2DP audio to the headset. Air sniffer logs show reduced
-  // re-transmissions after switching to 2DH packets.
-  //
-  // Disable 3Mbps packets and use only 2Mbps packets for ACL links when streaming audio.
-  INTEROP_2MBPS_LINK_ONLY
-=======
-  INTEROP_AUTO_RETRY_PAIRING
->>>>>>> 7408acb7
+  INTEROP_DISABLE_ABSOLUTE_VOLUME
 } interop_feature_t;
 
 // Check if a given |addr| matches a known interoperability workaround as identified
