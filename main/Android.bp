
// Bluetooth main HW module / shared library for target
// ========================================================
cc_library_shared {
    name: "libbluetooth",
    defaults: ["fluoride_defaults"],
    header_libs: ["libbluetooth_headers"],
    export_header_lib_headers: ["libbluetooth_headers"],
    srcs: [
        // platform specific
        "bte_conf.cc",
        "bte_init.cc",
        "bte_init_cpp_logging.cc",
        "bte_logmsg.cc",
        "bte_main.cc",
        "stack_config.cc",
    ],
    include_dirs: [
        "system/bt",
        "system/bt/bta/include",
        "system/bt/bta/sys",
        "system/bt/bta/dm",
        "system/bt/btcore/include",
        "system/bt/internal_include",
        "system/bt/stack/include",
        "system/bt/stack/l2cap",
        "system/bt/stack/a2dp",
        "system/bt/stack/btm",
        "system/bt/stack/avdt",
        "system/bt/udrv/include",
        "system/bt/btif/include",
        "system/bt/btif/co",
        "system/bt/hci/include",
        "system/bt/vnd/include",
        "system/bt/embdrv/sbc/encoder/include",
        "system/bt/embdrv/sbc/decoder/include",
        "system/bt/utils/include",
    ],
    logtags: ["../EventLogTags.logtags"],
    shared_libs: [
        "android.hardware.bluetooth@1.0",
        "android.hardware.bluetooth.a2dp@1.0",
        "libaudioclient",
        "libcutils",
        "libdl",
        "libhidlbase",
        "libhidltransport",
        "libhwbinder",
        "liblog",
        "libprotobuf-cpp-lite",
        "libutils",
        "libtinyxml2",
        "libz",
<<<<<<< HEAD
=======
        "libcrypto",
        "android.hardware.keymaster@4.0",
        "android.hardware.keymaster@3.0",
        "libkeymaster4support",
        "libkeystore_aidl",
        "libkeystore_binder",
        "libkeystore_parcelables",
>>>>>>> fef57bda
        "libstatslog",
    ],
    static_libs: [
        "libbt-sbc-decoder",
        "libbt-sbc-encoder",
        "libFraunhoferAAC",
        "libg722codec",
        "libudrv-uipc",
    ],
    whole_static_libs: [
        "libbt-bta",
        "libbtdevice",
        "libbtif",
        "libbt-hci",
        "libbt-stack",
        "libbt-utils",
        "libbtcore",
        "libosi",
        "libbt-protos-lite",
    ],
    // Shared library link options.
    // References to global symbols and functions should bind to the library
    // itself. This is to avoid issues with some of the unit/system tests
    // that might link statically with some of the code in the library, and
    // also dlopen(3) the shared library.
    ldflags: ["-Wl,-Bsymbolic,-Bsymbolic-functions"],
    required: [
        "bt_did.conf",
        "bt_stack.conf",
        "libldacBT_enc",
        "libldacBT_abr",
    ],
    cflags: [
        "-DBUILDCFG",
    ],
}

cc_library_static {
    name: "libbluetooth-for-tests",
    defaults: ["fluoride_defaults"],

    srcs: [
        "bte_conf.cc",
        "bte_init.cc",
        "bte_init_cpp_logging.cc",
        "bte_logmsg.cc",
        "bte_main.cc",
        "stack_config.cc",
    ],
    include_dirs: [
        "system/bt",
        "system/bt/bta/include",
        "system/bt/btcore/include",
        "system/bt/btif/include",
        "system/bt/hci/include",
        "system/bt/internal_include",
        "system/bt/stack/include",
        "system/bt/utils/include",
    ],
    cflags: [
        "-DBUILDCFG",
    ],
}<|MERGE_RESOLUTION|>--- conflicted
+++ resolved
@@ -51,8 +51,6 @@
         "libutils",
         "libtinyxml2",
         "libz",
-<<<<<<< HEAD
-=======
         "libcrypto",
         "android.hardware.keymaster@4.0",
         "android.hardware.keymaster@3.0",
@@ -60,7 +58,6 @@
         "libkeystore_aidl",
         "libkeystore_binder",
         "libkeystore_parcelables",
->>>>>>> fef57bda
         "libstatslog",
     ],
     static_libs: [
